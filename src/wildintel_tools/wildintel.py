import csv
import hashlib
import re
import unicodedata
from concurrent.futures import ThreadPoolExecutor, as_completed
import shutil
from datetime import datetime, timedelta
from io import BytesIO
from pathlib import Path

from typing import List, Callable

from wildintel_tools.helpers import (
        get_trapper_locations
    )

from PIL import Image

from wildintel_tools.reports import Report
from wildintel_tools.resouceutils import ResourceExtensionDTO, ResourceUtils
from natsort import natsorted

# same as django.utils.text.slugify
def slugify(value: str, allow_unicode: bool = False):
    """
    Convert to ASCII if 'allow_unicode' is False. Convert spaces or repeated
    dashes to single dashes. Remove characters that aren't alphanumerics,
    underscores, or hyphens. Convert to lowercase. Also strip leading and
    trailing whitespace, dashes, and underscores.
    """
    value = str(value)
    if allow_unicode:
        value = unicodedata.normalize("NFKC", value)
    else:
        value = (
            unicodedata.normalize("NFKD", value)
            .encode("ascii", "ignore")
            .decode("ascii")
        )
    value = re.sub(r"[^\w\s-]", "", value.lower())
    return re.sub(r"[-\s]+", "-", value).strip("-_")


def _read_field_notes_log(filepath: Path) -> List[dict]:
    """
    Read and parse the field notes log file.

    :param filepath: Path to the field notes log file.
    :type filepath: Path
    :return: A list of dictionaries with the parsed log data.
    :rtype: List[dict]
    """

    deployments = []

    with open(filepath, newline="", encoding="utf-8") as f:
        reader = csv.DictReader(f)
        for row in reader:
            deployment_name = row.get("Deployment")
            start_date = row.get("StartDate")
            start_time = row.get("StartTime")
            end_date = row.get("EndDate")
            end_time = row.get("EndTime")

            if deployment_name and start_date and end_date:
                expected_start = datetime.strptime(f"{start_date} {start_time}", "%Y:%m:%d %H:%M:%S")
                expected_end = datetime.strptime(f"{end_date} {end_time}", "%Y:%m:%d %H:%M:%S")
                deployments.append({
                    "name": deployment_name,
                    "expected_start": expected_start,
                    "expected_end": expected_end
                })

    return deployments

def _pil_to_bytes(pil_image: Image.Image, format: str = "JPEG") -> bytes:
    """
    Convert a PIL image to raw bytes.

    :param pil_image: The PIL Image object to convert.
    :type pil_image: Image.Image
    :param format: The output image format (e.g. "JPEG", "PNG").
                   Defaults to "JPEG".
    :type format: str
    :return: The image encoded as bytes.
    :rtype: bytes
    """
    buffer = BytesIO()
    pil_image.save(buffer, format=format)
    buffer.seek(0)
    return buffer.getvalue()

def check_collections(
    data_path: Path,
    url:str,
    user:str,
    password:str,
    collections: List[str] = [],
    validate_locations: bool = True,
    max_workers: int = 4,
    progress_callback: Callable[[str,int], None] = None,

) -> Report:
    """
    Check the collection names and their associated deployments.  For each deployment, verify that the linked location
    exists.

    :param data_path: Path to the local data directory containing the collections.
    :type data_path: Path
    :param url: Base URL of the remote Trapper instance.
    :type url: str
    :param user: Username for authentication.
    :type user: str
    :param password: Password for authentication.
    :type password: str
    :param collections: List of collection names to check. If empty, all available
                        collections will be checked.
    :type collections: List[str]
    param validate_locations: If set to true, it will check that the locations are created in Trapper.
    :type validate_locations: bool
    :param progress_callback: Optional callable used to report progress messages
                              during the process.
    :type progress_callback: Callable[[str,int], None], optional
    :return: A report object containing the results of the collection checks.
    :rtype: Report
    """
    report = Report("Validate collection and deployments names")

    locs = get_trapper_locations(url, user, password, None)
    locs_id = {cp.model_dump()["locationID"] for cp in locs.results}

    if not collections:
        collections = [entry.name for entry in data_path.iterdir() if entry.is_dir()]
    else:
        collections = [entry.name for entry in data_path.iterdir() if entry.is_dir() and entry.name in collections]

    # Helper function to check a single deployment
    def check_deployment(col: str, deployment: Path):
        results = []

        if progress_callback:
            progress_callback(f"deployment_start:{col}:{deployment.name}", 1)

        if not any(deployment.iterdir()):
            return results

        if not re.fullmatch(r"^R[0-9]{4}-([0-9A-Za-z_-]+)(_.+)?$", deployment.name):
            results.append(("error", deployment.name, "validate_deployment_names",
                            "Name format is incorrect. It should follow the <CODE>-<NAME>_<SUFFIX> format."))
        elif deployment.name.split("-")[0] != str(col):
            results.append(("error", deployment.name, "validate_deployment_names",
                            f"The deployment name must not include the collection name. It must include {str(col)}"))
        elif validate_locations and deployment.name.split("-")[1].lower() not in locs_id:
            invalid_loc_name = deployment.name.split("-")[1].lower()
            results.append(("error", deployment.name, "validate_deployment_names",
                            f"The deployment name must include a valid location id, not '{invalid_loc_name}'."))
        else:
            results.append(("success", deployment.name, "validate_deployment_names", "Deployment name is valid."))

        # Check that collection prefix matches folder name
        collection_name, _ = deployment.name.split("-", 1)
        if collection_name != col:
            results.append(("error", deployment.name, "validate_deployment_names",
                            f"Deployment '{deployment.name}' collection prefix ({collection_name}) does not match"
                            f" collection folder name '{col}'."))

        if progress_callback:
            progress_callback(f"file_progress:{col}:{deployment.name}:xxx", 1)

        if progress_callback:
            progress_callback(f"deployment_complete:{col}:{deployment.name}", 1)

        return results

    for col in collections:
        col_path = data_path / col
        deployments = [d for d in col_path.iterdir() if d.is_dir()]

        if progress_callback:
            progress_callback(f"collection_start:{col}", len(deployments))

        if not re.fullmatch(r"^R[0-9]{4}(_.+)?$", str(col)):
            report.add_error(str(col), "validate_collection_names",
                             f"Collection name '{str(col)}' does not follow the RNNNN format.")
        else:
            report.add_success(str(col), "validate_collection_names")

        with ThreadPoolExecutor(max_workers=max_workers) as executor:
            futures = {executor.submit(check_deployment, col, d): d for d in deployments}

            for future in as_completed(futures):
                results = future.result()
                for status, name, section, msg in results:
                    if status == "error":
                        report.add_error(name, section, msg)
                    else:
                        report.add_success(name, section)

    report.finish()
    return report

def check_deployments(
        data_path: Path,
        collections: List[str] = None,
        deployments: List[str] = None,
        extensions: List[ResourceExtensionDTO] = None,
        progress_callback: Callable[[str,int], None] = None,
        tolerance_hours: int = 1,
        max_workers:int =4
) -> Report:
    """
    Check the integrity of each deployment. The checks include verifying the chronological sequence of images and
    ensuring that all images were captured within a predefined date range. A tolerance window is allowed between the
    first and last photo in each deployment.

    :param data_path: Path to the local data directory containing the deployments.
    :type data_path: Path
    :param collections: List of collection names to include in the check. If None,
                        all collections will be processed.
    :type collections: List[str], optional
    :param extensions: Optional list of resource extensions used for additional
                       validation or metadata enrichment.
    :type extensions: List[ResourceExtensionDTO], optional
    :param progress_callback: Optional callable used to report progress messages
                              during the process.
    :type progress_callback: Callable[[str,int], None], optional
    :param tolerance_hours: Number of hours of tolerance allowed between the first
                            and last image of a deployment.
    :type tolerance_hours: int, optional
    :return: A report object containing the results of the deployment integrity checks.
    :rtype: Report
    """
    max_workers=1
    report = Report("Validating deployments")

    if not collections:
        collections = [entry.name for entry in data_path.iterdir() if entry.is_dir()]
    else:
        collections = [entry.name for entry in data_path.iterdir() if entry.is_dir() and entry.name in collections]

    if extensions is None:
        extensions = list(ResourceExtensionDTO)

    valid_exts = [ext.value.lower() for ext in extensions]

    for col in collections:
        col_path = data_path / col

        log_file = col_path / f"{col}_FileTimestampLog.csv"

        if not log_file.exists():
            if progress_callback:
                progress_callback(f"collection_start:{col}", 0)

            report.add_error(str(col), "check filetimestamplog",
                             f"No FileTimestampLog {col}_FileTimestampLog.csv found in {col_path}")
            continue

        deployments_csv = _read_field_notes_log(log_file)

        if deployments:
            deployments_csv = [d for d in deployments_csv if d["name"] in deployments]

        if progress_callback:
            progress_callback(f"collection_start:{col}", len(deployments_csv))

        for deployment in deployments_csv:

            expected_start = deployment.get("expected_start")
            expected_end = deployment.get("expected_end")

            # check deployment dates
            if not expected_start or not expected_end or expected_start >= expected_end:
                report.add_error(f"{str(col)}:{deployment["name"]}", "invalid date", f"Expected start date {expected_start} and/or expected end date {expected_end} are invalid")
                progress_callback(f"deployment_start:{col}:{deployment["name"]}", 0)
                progress_callback(f"deployment_complete:{col}:{deployment["name"]}", 1)
                continue

            # check deployment folder exists
            deployment_path = col_path / deployment["name"]

            if not deployment_path.exists():
                report.add_error(f"{str(col)}:{deployment["name"]}", "missing deployment",
                                 f"Deployment folder '{deployment_path}' not found")

                if progress_callback:
                    progress_callback(f"deployment_start:{col}:{deployment["name"]}",0)
                    progress_callback(f"deployment_complete:{col}:{deployment["name"]}", 1)
<<<<<<< HEAD

                continue

            #validated_file = deployment_path / ".validated"
            #if validated_file.exists():
                # TODO validar el sha1 del .validated ??
            #    if progress_callback:
            #        progress_callback(f"deployment_complete:{col}:{deployment["name"]}", 1)

            #    continue
=======
                continue
>>>>>>> 20852c45

            all_files = [p for p in deployment_path.rglob("*") if p.is_file()]
            image_files = [f for f in all_files if f.suffix.lower() in valid_exts]
            image_files = natsorted(image_files)

            if progress_callback:
                progress_callback(f"deployment_start:{col}:{deployment["name"]}", len(image_files))

            sha1 = hashlib.sha1()
            date_list = []
            error = False

            def process_image(img_path, idx):
                try:
                    img_bytes = img_path.read_bytes()
                    exif = ResourceUtils.get_exif_from_bytes(img_bytes)
                    date_str = exif.get("DateTimeOriginal") or exif.get("DateTime")
                    date_taken = datetime.strptime(date_str, "%Y:%m:%d %H:%M:%S") if date_str else None
                    img_hash, _ = ResourceUtils.calculate_hash(img_bytes)
                    return idx, date_taken, img_hash, None
                except Exception as e:
                    return idx, None, None, str(e)

            results = []
<<<<<<< HEAD

            if progress_callback:
                progress_callback(f"deployment_start:{col}:{deployment["name"]}", len(image_files))
=======
>>>>>>> 20852c45

            with ThreadPoolExecutor(max_workers=max_workers) as executor:
                future_to_img = {
                    executor.submit(process_image, img_path, idx): (idx, img_path)
                    for idx, img_path in enumerate(image_files, start=1)
                }
                for future in as_completed(future_to_img):
                    idx, img_path = future_to_img[future]
                    if progress_callback:
                        progress_callback(f"file_progress:{col}:{deployment['name']}:{img_path}", 1)
                    try:
                        result = future.result()
                        results.append(result)
                    except Exception as e:
                        report.add_error(str(img_path), "thread_error", str(e))

            # Ordenamos los resultados por índice para mantener la secuencia original
            results.sort(key=lambda x: x[0])

            tolerance = timedelta(hours=tolerance_hours)
            previous_date = None
            sha1 = hashlib.sha1()
            error = False

            for idx, (date_taken, img_hash, err) in enumerate(
                        [(r[1], r[2], r[3]) for r in results], start=1):
                img_path = image_files[idx - 1]

                img_id = f"{col}:{deployment['name']}:{img_path.name}"

                # check metadata
                if err:
                    report.add_error(img_id, "gather_metadata", f"Failed to process image: {err}")
                    error = True
                    continue

                # check chronological order
                if previous_date and date_taken and date_taken < previous_date:
                    report.add_error(
                        img_id,
                        "date order",
                        f"Image '{img_path.name}' (order {idx}) has earlier date than previous image."
                    )
                    error = True
                #else:
                #    report.add_success(
                #        img_id,
                #        "date order",
                #        f"Image '{img_path.name}' (order {idx}) chronological order OK."
                #    )

                previous_date = date_taken

<<<<<<< HEAD
            # Validación temporal y guardado del .validated (igual que antes)
            if not error and date_list:
            #    combined_hash = sha1.hexdigest()
            #    validation_info = {
            #        "validated_at": datetime.now().isoformat(),
            #        "collection": col,
            #        "deployment": deployment["name"],
            #        "hash": combined_hash,
            #    }
            #    with open(deployment_path / ".validated", "w", encoding="utf-8") as f:
            #        yaml.dump(validation_info, f, indent=2)
                report.add_success(deployment["name"], "deployment validated",
=======
                # check datetime range
                if date_taken:
                    if idx == 1:  # Primera imagen
                        in_range = expected_start - tolerance <= date_taken <= expected_start + tolerance
                        context = f"expected start {expected_start} ±{tolerance_hours}h"
                    elif idx == len(results):  # Última imagen
                        in_range = expected_end - tolerance <= date_taken <= expected_end + tolerance
                        context = f"expected end {expected_end} ±{tolerance_hours}h"
                    else:  # Intermedias
                        in_range = expected_start <= date_taken <= expected_end
                        context = f"({expected_start} - {expected_end})"

                    if not in_range:
                        error = True
                        report.add_error(
                            img_id,
                            "image date out of range",
                            f"Image '{img_path.name}' date {date_taken} is outside allowed range {context}"
                        )
                    #else:
                    #    report.add_success(
                    #        img_id,
                    #        "image date in range",
                    #        f"Image '{img_path.name}' date {date_taken} is within allowed range {context}"
                    #    )
                    #    sha1.update(img_hash.encode())
            if not error:
                report.add_success(f"{col}:{deployment["name"]}", "deployment validated",
>>>>>>> 20852c45
                                   f"Deployment '{deployment['name']}' validated successfully.")

            if progress_callback:
                progress_callback(f"deployment_complete:{col}:{deployment['name']}", 1)

    report.finish()
    return report

def prepare_collections_for_trapper(
    data_path: Path,
    output_dir: Path,
    collections: list[str] = None,
    deployments: list[str] = None,
    extensions: list[ResourceExtensionDTO] = None,
    progress_callback: Callable[[str,int], None] = None,
    max_workers: int = 4,
    xmp_info : dict = None
) -> Report:
    """
    Prepare validated collections for upload them to Trapper. Each deployment's images are copied and flattened
    in parallel, with XMP metadata added. Progress callbacks are invoked for collections, deployments, and individual
    files.

    :param data_path: Root directory containing the collections.
    :type data_path: Path
    :param output_dir: Destination directory for the flattened collections.
    :type output_dir: Path
    :param collections: List of collection names to process. If not provided,
                        all collections will be included.
    :type collections: list[str], optional
    :param deployments: Specific deployments to process. If not provided,
                        all deployments will be included.
    :type deployments: list[str], optional
    :param extensions: File extensions or resource types to include.
    :type extensions: list[ResourceExtensionDTO], optional
    :param progress_callback: Optional callable used to report progress events
                              for collections, deployments, and individual files.
    :type progress_callback: Callable, optional
    :param max_workers: Number of threads to use for parallel processing.
                        Defaults to 4.
    :type max_workers: int, optional
    :param xmp_info: XMP metadata information to be added to each image
    :type xmp_info: dict
    :return: A report summarizing the processed collections and deployments.
    :rtype: Report
    """
    report = Report("Preparing collections for Trapper")

    if not data_path.is_dir():
        raise FileNotFoundError(f"Data path not found: {data_path}")

    if not collections:
        collections = [c.name for c in data_path.iterdir() if c.is_dir()]
    else:
        collections = [c.name for c in data_path.iterdir() if c.is_dir() and c.name in collections]

    if extensions is None:
        extensions = list(ResourceExtensionDTO)
    valid_extensions = [ext.value.lower() for ext in extensions]

    def process_file(col_name, dep_name, idx, img_path, trapper_deployment_path):
        """
        Copy image, generate new name, add metadata, and return success/error info.
        """
        try:
            sha1_hash, _ = ResourceUtils.calculate_hash(img_path.read_bytes())
            date_taken = None
            mime = ResourceUtils.get_mime_type(img_path.read_bytes())
            exif = ResourceUtils.get_exif_from_bytes(img_path.read_bytes())

            date_str = exif.get("DateTimeOriginal") or exif.get("DateTime")
            if date_str:
                try:
                    date_taken = datetime.strptime(date_str, "%Y:%m:%d %H:%M:%S")
                except Exception:
                    pass

            # Placeholder info
            make = exif.get("Make", "Unknown")
            model = exif.get("Model", "Unknown")
            rp_name =  xmp_info.get("rp_name", "Unknown")
            coverage =   xmp_info.get("coverage", "")
            publisher =   xmp_info.get("publisher", "Unknown")
            owner =   xmp_info.get("owner", "Unknown")
            year = datetime.now().year

            _, new_image = ResourceUtils.resize(Image.open(BytesIO(img_path.read_bytes())))
            new_hash, _ = ResourceUtils.calculate_hash(_pil_to_bytes(new_image))

            tags = {
                "XMP-dc:Creator": f"CT ({make} {model} {rp_name})",
                "XMP-dc:Date": date_taken.isoformat() if date_taken else "",
                "XMP-dc:Format": mime,
                "XMP-dc:Identifier": f"WildINTEL:{new_hash}",
                "XMP-dc:Source": f"WildINTEL:{sha1_hash}",
                "XMP-dc:Publisher": publisher,
                "XMP-dc:Rights": f"© {owner}, {year}. All rights reserved.",
                "XMP-dc:Coverage": f"This image was taken at {coverage}, as part of the WildINTEL project."
                                   " https://wildintel.eu/",
                "XMP-xmpRights:Marked": "true",
                "XMP-xmpRights:Owner": owner,
                "XMP-xmpRights:WebStatement": "https://creativecommons.org/licenses/by-nc/4.0/",
            }

            date_str_for_name = date_taken.strftime("%Y%m%d") if date_taken else "unknown_date"
            new_name = f"{col_name}-{dep_name}__{date_str_for_name}_{idx:04d}{img_path.suffix.lower()}"
            dest_path = trapper_deployment_path / new_name
            shutil.copy2(img_path, dest_path)
            ResourceUtils.add_xmp_metadata([dest_path], tags)

            return True, None
        except Exception as e:
            return False, f"{img_path}: {e}"

    for col in collections:
        col_path = data_path / col
        trapper_col_path = output_dir / col
        trapper_col_path.mkdir(exist_ok=True)

        if not deployments:
            all_deployments = [d for d in col_path.iterdir() if d.is_dir()]
        else:
            all_deployments = [d for d in col_path.iterdir() if d.is_dir() and d.name in deployments]

        if progress_callback:
            progress_callback(f"collection_start:{col}", len(all_deployments))

        for deployment in all_deployments:
            dep_name = slugify(deployment.name)
            trapper_deployment_path = trapper_col_path / dep_name
            trapper_deployment_path.mkdir(exist_ok=True)

            image_files = [f for f in deployment.rglob("*") if f.suffix.lower() in valid_extensions]
            image_files = natsorted(image_files)

            if progress_callback:
                progress_callback(f"deployment_start:{col}:{dep_name}", len(image_files))

            copied_count = 0
            futures = []
            with ThreadPoolExecutor(max_workers=max_workers) as executor:
                for idx, img_path in enumerate(image_files, start=1):
                    futures.append(executor.submit(process_file, col, dep_name, idx, img_path, trapper_deployment_path))

                for future in as_completed(futures):
                    success, error_msg = future.result()
                    if success:
                        copied_count += 1
                    else:
                        report.add_error(dep_name, "copy error", error_msg)
                    if progress_callback:
                        progress_callback(f"file_progress:{col}:{dep_name}:{img_path}", 1)

            if copied_count:
                report.add_success(dep_name, "deployment exported")

            if progress_callback:
                progress_callback(f"deployment_complete:{col}:{dep_name}", 1)

    report.finish()
    return report<|MERGE_RESOLUTION|>--- conflicted
+++ resolved
@@ -230,7 +230,7 @@
     :return: A report object containing the results of the deployment integrity checks.
     :rtype: Report
     """
-    max_workers=1
+
     report = Report("Validating deployments")
 
     if not collections:
@@ -286,20 +286,7 @@
                 if progress_callback:
                     progress_callback(f"deployment_start:{col}:{deployment["name"]}",0)
                     progress_callback(f"deployment_complete:{col}:{deployment["name"]}", 1)
-<<<<<<< HEAD
-
                 continue
-
-            #validated_file = deployment_path / ".validated"
-            #if validated_file.exists():
-                # TODO validar el sha1 del .validated ??
-            #    if progress_callback:
-            #        progress_callback(f"deployment_complete:{col}:{deployment["name"]}", 1)
-
-            #    continue
-=======
-                continue
->>>>>>> 20852c45
 
             all_files = [p for p in deployment_path.rglob("*") if p.is_file()]
             image_files = [f for f in all_files if f.suffix.lower() in valid_exts]
@@ -324,12 +311,6 @@
                     return idx, None, None, str(e)
 
             results = []
-<<<<<<< HEAD
-
-            if progress_callback:
-                progress_callback(f"deployment_start:{col}:{deployment["name"]}", len(image_files))
-=======
->>>>>>> 20852c45
 
             with ThreadPoolExecutor(max_workers=max_workers) as executor:
                 future_to_img = {
@@ -383,20 +364,6 @@
 
                 previous_date = date_taken
 
-<<<<<<< HEAD
-            # Validación temporal y guardado del .validated (igual que antes)
-            if not error and date_list:
-            #    combined_hash = sha1.hexdigest()
-            #    validation_info = {
-            #        "validated_at": datetime.now().isoformat(),
-            #        "collection": col,
-            #        "deployment": deployment["name"],
-            #        "hash": combined_hash,
-            #    }
-            #    with open(deployment_path / ".validated", "w", encoding="utf-8") as f:
-            #        yaml.dump(validation_info, f, indent=2)
-                report.add_success(deployment["name"], "deployment validated",
-=======
                 # check datetime range
                 if date_taken:
                     if idx == 1:  # Primera imagen
@@ -425,7 +392,6 @@
                     #    sha1.update(img_hash.encode())
             if not error:
                 report.add_success(f"{col}:{deployment["name"]}", "deployment validated",
->>>>>>> 20852c45
                                    f"Deployment '{deployment['name']}' validated successfully.")
 
             if progress_callback:
